--- conflicted
+++ resolved
@@ -95,11 +95,7 @@
 - Since the 1990s, East African countries have taken the lead.  
 
 ### **4. Female participation (Joma)**  
-<<<<<<< HEAD
-- Female participation has increased explosively since 1974 (5.0%). There has been a average 40% increase in female participation.In 2024: there is a 45% increase. 
-=======
 - Female participation has increased explosively since 1974 (5.0%). There has been a average 40% increase in female participation.In 2024: there is a 45% increase.
->>>>>>> 3548cc0f
 - Time gap between finishing times for female runners and male runners is steadily decreasing. In 1974, the time gap was at 61.3 min. As of 20204,  it is now at a 30.4 min difference.  At this current rate, times will be equal in 49 years
 
 ---
