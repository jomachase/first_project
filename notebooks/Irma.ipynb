{
 "cells": [
  {
   "cell_type": "code",
   "execution_count": null,
   "id": "b8fa4509-80d2-41ee-aa14-b375a29e0019",
<<<<<<< HEAD
   "metadata": {
    "jupyter": {
     "source_hidden": true
    }
   },
=======
   "metadata": {},
>>>>>>> 3f6849c5
   "outputs": [],
   "source": [
    "import os, sys\n",
    "\n",
    "sys.path.insert(0, os.path.abspath(\"notebooks\"))\n",
    "\n",
    "from functions import load_config, read_csv_from_config, print_shape\n",
    "\n",
    "# 2) Automatically detect the path to config.yaml\n",
    "cfg_path = \"config.yaml\" if os.path.exists(\"config.yaml\") else \"../config.yaml\"\n",
    "config = load_config(cfg_path)\n",
    "\n",
    "# 3) Load datasets defined in config.yaml\n",
    "df_data = read_csv_from_config(config, \"marathon_data\", low_memory=False)\n",
    "df_winners = read_csv_from_config(config, \"marathon_winners\", low_memory=False)\n",
    "\n",
    "# 4) Verify\n",
    "print_shape(df_data, \"Data\")\n",
    "print_shape(df_winners, \"Winners\")\n",
    "\n"
   ]
  },
  {
   "cell_type": "code",
   "execution_count": null,
   "id": "6bb8372c-19eb-476d-bace-c4f585f4837b",
   "metadata": {},
   "outputs": [],
   "source": [
    "import pandas as pd\n",
    "import yaml\n",
    "with open(\"../config.yaml\", \"r\") as f:\n",
    "    config = yaml.safe_load(f)\n",
    "\n",
    "df = pd.read_csv(config[\"input_data\"][\"marathon_data\"],low_memory=False)\n",
    "df"
   ]
  },
  {
   "cell_type": "code",
   "execution_count": null,
   "id": "6fa44fac-9883-47cb-9806-907f54315616",
   "metadata": {},
   "outputs": [],
   "source": [
    "with open(\"../config.yaml\", \"r\") as f:\n",
    "    config = yaml.safe_load(f)\n",
    "\n",
    "df = pd.read_csv(config[\"input_data\"][\"marathon_winners\"],low_memory=False)\n",
    "df.head()\n"
   ]
  },
  {
   "cell_type": "code",
   "execution_count": null,
   "id": "56b416f9-1f3c-4276-8add-0e780f875425",
   "metadata": {},
   "outputs": [],
   "source": []
  }
 ],
 "metadata": {
  "kernelspec": {
   "display_name": "venv",
   "language": "python",
   "name": "venv"
  },
  "language_info": {
   "codemirror_mode": {
    "name": "ipython",
    "version": 3
   },
   "file_extension": ".py",
   "mimetype": "text/x-python",
   "name": "python",
   "nbconvert_exporter": "python",
   "pygments_lexer": "ipython3",
   "version": "3.13.5"
  }
 },
 "nbformat": 4,
 "nbformat_minor": 5
}<|MERGE_RESOLUTION|>--- conflicted
+++ resolved
@@ -4,15 +4,6 @@
    "cell_type": "code",
    "execution_count": null,
    "id": "b8fa4509-80d2-41ee-aa14-b375a29e0019",
-<<<<<<< HEAD
-   "metadata": {
-    "jupyter": {
-     "source_hidden": true
-    }
-   },
-=======
-   "metadata": {},
->>>>>>> 3f6849c5
    "outputs": [],
    "source": [
     "import os, sys\n",
